--- conflicted
+++ resolved
@@ -38,11 +38,7 @@
         - name: name
           value: show-sbom
         - name: bundle
-<<<<<<< HEAD
           value: quay.io/konflux-ci/tekton-catalog/task-show-sbom:0.1@sha256:7f8b5499a21de9aca718d0cf2e170949af6b30cacf882d64983471a2c673b1da
-=======
-          value: quay.io/konflux-ci/tekton-catalog/task-show-sbom:0.1@sha256:04f15cbce548e1db7770eee3f155ccb2cc0140a6c371dc67e9a34d83673ea0c0
->>>>>>> b2c9da86
         - name: kind
           value: task
         resolver: bundles
@@ -61,11 +57,7 @@
         - name: name
           value: summary
         - name: bundle
-<<<<<<< HEAD
           value: quay.io/konflux-ci/tekton-catalog/task-summary:0.2@sha256:d97c04ab42f277b1103eb6f3a053b247849f4f5b3237ea302a8ecada3b24e15b
-=======
-          value: quay.io/konflux-ci/tekton-catalog/task-summary:0.2@sha256:870d9a04d9784840a90b7bf6817cd0d0c4edfcda04b1ba1868cae625a3c3bfcc
->>>>>>> b2c9da86
         - name: kind
           value: task
         resolver: bundles
@@ -156,11 +148,7 @@
         - name: name
           value: init
         - name: bundle
-<<<<<<< HEAD
           value: quay.io/konflux-ci/tekton-catalog/task-init:0.2@sha256:99c98d3e5195e9920482f2187590d6f9150c4b8a2001b1ce5dcd5077abda9481
-=======
-          value: quay.io/konflux-ci/tekton-catalog/task-init:0.2@sha256:737682d073a65a486d59b2b30e3104b93edd8490e0cd5e9b4a39703e47363f0f
->>>>>>> b2c9da86
         - name: kind
           value: task
         resolver: bundles
@@ -177,11 +165,7 @@
         - name: name
           value: git-clone
         - name: bundle
-<<<<<<< HEAD
           value: quay.io/konflux-ci/tekton-catalog/task-git-clone:0.1@sha256:de0ca8872c791944c479231e21d68379b54877aaf42e5f766ef4a8728970f8b3
-=======
-          value: quay.io/konflux-ci/tekton-catalog/task-git-clone:0.1@sha256:92cf275b60f7bd23472acc4bc6e9a4bc9a9cbd78a680a23087fa4df668b85a34
->>>>>>> b2c9da86
         - name: kind
           value: task
         resolver: bundles
@@ -206,11 +190,7 @@
         - name: name
           value: prefetch-dependencies
         - name: bundle
-<<<<<<< HEAD
           value: quay.io/konflux-ci/tekton-catalog/task-prefetch-dependencies:0.1@sha256:9f1dd115789528ed0d9f8469828d180724efb0dca244d17c9ac99663edf5bcda
-=======
-          value: quay.io/konflux-ci/tekton-catalog/task-prefetch-dependencies:0.2@sha256:6a4e6606ac3fa18ca6980f87a135526042833d4b7aaec2e1723272aa70a1d4c1
->>>>>>> b2c9da86
         - name: kind
           value: task
         resolver: bundles
@@ -252,11 +232,7 @@
         - name: name
           value: buildah
         - name: bundle
-<<<<<<< HEAD
           value: quay.io/konflux-ci/tekton-catalog/task-buildah:0.1@sha256:72e4ddd9b543e2766830e3a513da5c2fec26ea7a72a50e8c85be642912caa603
-=======
-          value: quay.io/konflux-ci/tekton-catalog/task-buildah:0.4@sha256:c84e35a51c847af65e20e3c5c5b364d7e8ef03be8057a8a02fc2a1f6e86cfaf5
->>>>>>> b2c9da86
         - name: kind
           value: task
         resolver: bundles
@@ -279,11 +255,7 @@
         - name: name
           value: source-build
         - name: bundle
-<<<<<<< HEAD
           value: quay.io/konflux-ci/tekton-catalog/task-source-build:0.1@sha256:9eee3cf280d33106ea5a0a25f48ca54478d4120594c0e1b5a7849d3566cef670
-=======
-          value: quay.io/konflux-ci/tekton-catalog/task-source-build:0.2@sha256:e8c321b8a67e421a9c3975fd9a938ca4e838976064e14c7c0eb4e1f261900b1c
->>>>>>> b2c9da86
         - name: kind
           value: task
         resolver: bundles
@@ -312,11 +284,7 @@
         - name: name
           value: deprecated-image-check
         - name: bundle
-<<<<<<< HEAD
           value: quay.io/konflux-ci/tekton-catalog/task-deprecated-image-check:0.4@sha256:ea275aeb7d204ef203a67e6a45a4902479afc1d906d2120f0d8c77d9541ea850
-=======
-          value: quay.io/konflux-ci/tekton-catalog/task-deprecated-image-check:0.5@sha256:5d63b920b71192906fe4d6c4903f594e6f34c5edcff9d21714a08b5edcfbc667
->>>>>>> b2c9da86
         - name: kind
           value: task
         resolver: bundles
@@ -338,11 +306,7 @@
         - name: name
           value: clair-scan
         - name: bundle
-<<<<<<< HEAD
           value: quay.io/konflux-ci/tekton-catalog/task-clair-scan:0.1@sha256:a13278c3ee419db573a3919d8f86091497d2e7b52b5a800c2767c265df51c58a
-=======
-          value: quay.io/konflux-ci/tekton-catalog/task-clair-scan:0.2@sha256:712afcf63f3b5a97c371d37e637efbcc9e1c7ad158872339d00adc6413cd8851
->>>>>>> b2c9da86
         - name: kind
           value: task
         resolver: bundles
@@ -362,11 +326,7 @@
         - name: name
           value: ecosystem-cert-preflight-checks
         - name: bundle
-<<<<<<< HEAD
           value: quay.io/konflux-ci/tekton-catalog/task-ecosystem-cert-preflight-checks:0.1@sha256:8838d3e1628dbe61f4851b3640d2e3a9a3079d3ff3da955f4a3e4c2c95a013df
-=======
-          value: quay.io/konflux-ci/tekton-catalog/task-ecosystem-cert-preflight-checks:0.2@sha256:00b13d06d17328e105b11619ee4db98b215ca6ac02314a4776aa5fc2a974f9c1
->>>>>>> b2c9da86
         - name: kind
           value: task
         resolver: bundles
@@ -383,11 +343,7 @@
         - name: name
           value: sast-snyk-check
         - name: bundle
-<<<<<<< HEAD
           value: quay.io/konflux-ci/tekton-catalog/task-sast-snyk-check:0.1@sha256:d68390c8d771a50dcc99841ae224d18f36b677d9da6ad9bf8972878bde5f0f8f
-=======
-          value: quay.io/konflux-ci/tekton-catalog/task-sast-snyk-check:0.3@sha256:e0c1675c9813618910115f04fd6b3a9ff32d1bd4e2b9c975f1112aa1eae0d149
->>>>>>> b2c9da86
         - name: kind
           value: task
         resolver: bundles
@@ -412,11 +368,7 @@
         - name: name
           value: clamav-scan
         - name: bundle
-<<<<<<< HEAD
           value: quay.io/konflux-ci/tekton-catalog/task-clamav-scan:0.1@sha256:a5742024c2755d3636110aea0b86d298660bb8b7708894674baec16bb90b7106
-=======
-          value: quay.io/konflux-ci/tekton-catalog/task-clamav-scan:0.2@sha256:62c835adae22e36fce6684460b39206bc16752f1a4427cdbba4ee9afdd279670
->>>>>>> b2c9da86
         - name: kind
           value: task
         resolver: bundles
@@ -438,11 +390,7 @@
         - name: name
           value: sbom-json-check
         - name: bundle
-<<<<<<< HEAD
           value: quay.io/konflux-ci/tekton-catalog/task-sbom-json-check:0.1@sha256:acc9cb8a714f33c0e48d6ca219b6bd0191f09cdd767af4ef3a35d0a5cac53b5d
-=======
-          value: quay.io/konflux-ci/tekton-catalog/task-sbom-json-check:0.2@sha256:c9f3fb5aa078efd0c60be325bd664c752e7c3a611913b147d4c020d650c2631a
->>>>>>> b2c9da86
         - name: kind
           value: task
         resolver: bundles
@@ -462,11 +410,7 @@
         - name: name
           value: apply-tags
         - name: bundle
-<<<<<<< HEAD
           value: quay.io/konflux-ci/tekton-catalog/task-apply-tags:0.1@sha256:516875845f2988848ebde5f3e9c717d6077af7bf9b3cb2b34a3c3f86b2609a14
-=======
-          value: quay.io/konflux-ci/tekton-catalog/task-apply-tags:0.1@sha256:61c90b1c94a2a11cb11211a0d65884089b758c34254fcec164d185a402beae22
->>>>>>> b2c9da86
         - name: kind
           value: task
         resolver: bundles
