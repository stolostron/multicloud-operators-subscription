--- conflicted
+++ resolved
@@ -105,7 +105,6 @@
 	ghsi.stopch = make(chan struct{})
 
 	go wait.Until(func() {
-<<<<<<< HEAD
 		tw := ghsi.SubscriberItem.Subscription.Spec.TimeWindow
 		if tw != nil {
 			nextRun := utils.NextStartPoint(tw, time.Now())
@@ -117,13 +116,10 @@
 			}
 		}
 
-		ghsi.doSubscription()
-=======
 		err := ghsi.doSubscription()
 		if err != nil {
 			klog.Error(err, "Subscription error.")
 		}
->>>>>>> 2d571d5e
 	}, time.Duration(ghsi.syncinterval)*time.Second, ghsi.stopch)
 }
 
