--- conflicted
+++ resolved
@@ -252,29 +252,9 @@
 
 	subtype := strings.ToLower(string(subitem.Channel.Spec.Type))
 
-	var sublist []appv1alpha1.Subscriber
-
 	// subscribe it with right channel type and unsubscribe from other channel types (in case user modify channel type)
 	for k, sub := range r.subscribers {
-<<<<<<< HEAD
-		if k == subtype {
-			sublist = append(sublist, sub)
-			sub.SubscribeItem(subitem)
-		} else {
-			err = sub.UnsubscribeItem(types.NamespacedName{Name: subitem.Subscription.Name, Namespace: subitem.Subscription.Namespace})
-			if err != nil {
-				klog.Errorf("Failed to unsubscribe with subscriber %v error: %v", k, err)
-			}
-		}
-	}
-
-	if len(sublist) > 0 {
-		for _, sber := range sublist {
-			err := sber.SubscribeItem(subitem)
-			if err != nil {
-				klog.Errorf("Failed to subscribe with subscriber %v  error: %v", sber, err)
-			}
-=======
+
 		if k != subtype {
 			err = sub.UnsubscribeItem(types.NamespacedName{Name: subitem.Subscription.Name, Namespace: subitem.Subscription.Namespace})
 
@@ -288,7 +268,6 @@
 		err = sub.SubscribeItem(subitem)
 		if err != nil {
 			klog.Error("Failed to subscribe with subscriber ", subtype, " error:", err)
->>>>>>> cb17f7d3
 		}
 	}
 
