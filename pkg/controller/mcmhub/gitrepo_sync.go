// Copyright 2020 The Kubernetes Authors.
//
// Licensed under the Apache License, Version 2.0 (the "License");
// you may not use this file except in compliance with the License.
// You may obtain a copy of the License at
//
//     http://www.apache.org/licenses/LICENSE-2.0
//
// Unless required by applicable law or agreed to in writing, software
// distributed under the License is distributed on an "AS IS" BASIS,
// WITHOUT WARRANTIES OR CONDITIONS OF ANY KIND, either express or implied.
// See the License for the specific language governing permissions and
// limitations under the License.

package mcmhub

import (
<<<<<<< HEAD
	"encoding/json"
	"fmt"
	"io/ioutil"
	"path/filepath"
=======
	"fmt"
	"io/ioutil"
	"path/filepath"
	"reflect"
>>>>>>> 9f285a0f
	"strings"

	"github.com/ghodss/yaml"
	"github.com/pkg/errors"
	gerr "github.com/pkg/errors"
	"helm.sh/helm/v3/pkg/repo"
<<<<<<< HEAD
	v1 "k8s.io/api/core/v1"
	"k8s.io/apimachinery/pkg/apis/meta/v1/unstructured"
	"k8s.io/apimachinery/pkg/runtime/schema"
=======
	"k8s.io/apimachinery/pkg/apis/meta/v1/unstructured"
>>>>>>> 9f285a0f
	"k8s.io/apimachinery/pkg/types"
	"k8s.io/klog"

	chnv1 "github.com/open-cluster-management/multicloud-operators-channel/pkg/apis/apps/v1"
	appv1 "github.com/open-cluster-management/multicloud-operators-subscription/pkg/apis/apps/v1"

	"github.com/open-cluster-management/multicloud-operators-subscription/pkg/utils"
)

type kubeResource struct {
	APIVersion string `yaml:"apiVersion"`
	Kind       string `yaml:"kind"`
	Metadata   *kubeResourceMetadata
}

type kubeResourceMetadata struct {
	Name      string `yaml:"name"`
	Namespace string `yaml:"namespace"`
}

// UpdateGitDeployablesAnnotation clones the git repo and regenerate deployables and update annotation if needed
func (r *ReconcileSubscription) GetGitResources(sub *appv1.Subscription) ([]*v1.ObjectReference, error) {
	var objRefList []*v1.ObjectReference
	origsub := &appv1.Subscription{}
	sub.DeepCopyInto(origsub)

	primaryChannel, _, err := r.getChannel(sub)

	if err != nil {
		klog.Errorf("Failed to find a channel for subscription: %s", sub.GetName())
		return nil, err
	}

	if utils.IsGitChannel(string(primaryChannel.Spec.Type)) {
		klog.Infof("Subscription %s has Git type channel.", sub.GetName())

		//making sure the commit id is coming from the same source
		commit, err := r.hubGitOps.GetLatestCommitID(sub)
		if err != nil {
			klog.Error(err.Error())
			return nil, err
		}

		annotations := sub.GetAnnotations()
		if annotations == nil {
			annotations = make(map[string]string)
			sub.SetAnnotations(annotations)
		}

		subKey := types.NamespacedName{Name: sub.GetName(), Namespace: sub.GetNamespace()}
		// Compare the commit to the Git repo and update deployables only if the commit has changed
		// If subscription does not have commit annotation, it needs to be generated in this block.
		oldCommit := getCommitID(sub)

		if oldCommit == "" || !strings.EqualFold(oldCommit, commit) ||
			r.isHookUpdate(annotations, subKey) {
			if oldCommit == "" || !strings.EqualFold(oldCommit, commit) {
				klog.Infof("The Git commit has changed since the last reconcile. last: %s, new: %s", oldCommit, commit)
			}

			if r.isHookUpdate(annotations, subKey) {
				klog.Info("The topo annotation does not have applied hooks. Adding it.")
			}

			baseDir := r.hubGitOps.GetRepoRootDirctory(sub)
			resourcePath := getResourcePath(r.hubGitOps.ResolveLocalGitFolder, sub)

			objRefList, err = r.processRepo(primaryChannel, sub, r.hubGitOps.ResolveLocalGitFolder(sub), resourcePath, baseDir)
			if err != nil {
				klog.Error(err.Error())
				return nil, err
			}

			setCommitID(sub, commit)
<<<<<<< HEAD
=======

			// Check and add cluster-admin annotation for multi-namepsace application
			r.AddClusterAdminAnnotation(sub)

			if ifUpdateGitSubscriptionAnnotation(origsub, sub) {
				updated = true
			}
>>>>>>> 9f285a0f
		} else {
			klog.Infof("The Git commit has not changed since the last reconcile. last: %s, new: %s", annotations[appv1.AnnotationGitCommit], commit)
		}
	}

	return objRefList, nil
}

func (r *ReconcileSubscription) isHookUpdate(a map[string]string, subKey types.NamespacedName) bool {
	applied := r.hooks.GetLastAppliedInstance(subKey)

	if len(applied.pre) != 0 && !strings.Contains(a[appv1.AnnotationTopo], applied.pre) {
		return true
	}

	if len(applied.post) != 0 && !strings.Contains(a[appv1.AnnotationTopo], applied.post) {
		return true
	}

	return false
}

// AddClusterAdminAnnotation adds cluster-admin annotation if conditions are met
func (r *ReconcileSubscription) AddClusterAdminAnnotation(sub *appv1.Subscription) bool {
	annotations := sub.GetAnnotations()
	if annotations[appv1.AnnotationHosting] == "" {
		// if there is hosting subscription, the cluster admin annotation must have been inherited. Don't remove.
		delete(annotations, appv1.AnnotationClusterAdmin) // make sure cluster-admin annotation is removed to begin with
	}

	if utils.IsClusterAdmin(r.Client, sub, r.eventRecorder) {
		annotations[appv1.AnnotationClusterAdmin] = "true"
		sub.SetAnnotations(annotations)

		return true
	}

	return false
}

func getResourcePath(localFolderFunc func(*appv1.Subscription) string, sub *appv1.Subscription) string {
	resourcePath := localFolderFunc(sub)

	annotations := sub.GetAnnotations()
	if annotations[appv1.AnnotationGithubPath] != "" {
		resourcePath = filepath.Join(localFolderFunc(sub), annotations[appv1.AnnotationGithubPath])
	} else if annotations[appv1.AnnotationGitPath] != "" {
		resourcePath = filepath.Join(localFolderFunc(sub), annotations[appv1.AnnotationGitPath])
	}

	return resourcePath
}

func getGitChart(sub *appv1.Subscription, localRepoRoot, subPath string) (*repo.IndexFile, error) {
	chartDirs, a, b, c, d, err := utils.SortResources(localRepoRoot, subPath)
	if err != nil {
		return nil, gerr.Wrap(err, "failed to get helm index for topo annotation")
	}

	//to pass the linter without changing the utils.SortResources() API
	_ = fmt.Sprint(a, b, c, d)

	// Build a helm repo index file
	indexFile, err := utils.GenerateHelmIndexFile(sub, localRepoRoot, chartDirs)

	if err != nil {
		// If package name is not specified in the subscription, filterCharts throws an error. In this case, just return the original index file.
		return nil, gerr.Wrap(err, "failed to get helm index file")
	}

	return indexFile, nil
}

<<<<<<< HEAD
func (r *ReconcileSubscription) processRepo(chn *chnv1.Channel, sub *appv1.Subscription, localRepoRoot, subPath, baseDir string) ([]*v1.ObjectReference, error) {
=======
func (r *ReconcileSubscription) gitHelmResourceString(sub *appv1.Subscription, chn, secondChn *chnv1.Channel) string {
	idxFile, err := getGitChart(sub, utils.GetLocalGitFolder(sub), getResourcePath(r.hubGitOps.ResolveLocalGitFolder, sub))
	if err != nil {
		klog.Error(err.Error())
		return ""
	}

	_ = idxFile

	if len(idxFile.Entries) != 0 {
		rls, err := helmops.ChartIndexToHelmReleases(r.Client, chn, secondChn, sub, idxFile)
		if err != nil {
			klog.Error(err.Error())
			return ""
		}

		res, err := generateResrouceList(r.cfg, rls)
		if err != nil {
			klog.Error(err.Error())
			return ""
		}

		return res
	}

	return ""
}

func (r *ReconcileSubscription) processRepo(chn *chnv1.Channel, sub *appv1.Subscription, localRepoRoot, subPath, baseDir string) error {
>>>>>>> 9f285a0f
	chartDirs, kustomizeDirs, crdsAndNamespaceFiles, rbacFiles, otherFiles, err := utils.SortResources(localRepoRoot, subPath)

	if err != nil {
		klog.Error(err, "Failed to sort kubernetes resources and helm charts.")
		return nil, err
	}

	// Build a helm repo index file
	indexFile, err := utils.GenerateHelmIndexFile(sub, localRepoRoot, chartDirs)

	if err != nil {
		// If package name is not specified in the subscription, filterCharts throws an error. In this case, just return the original index file.
		klog.Error(err, "Failed to generate helm index file.")
		return nil, err
	}

	b, _ := yaml.Marshal(indexFile)
	klog.Info("New index file ", string(b))

	// Get object reference map for all the kube resources and helm charts from the git repo
	errMessage := ""
	objRefMap := make(map[schema.GroupVersionKind]*v1.ObjectReference)

	err = r.subscribeResources(chn, sub, crdsAndNamespaceFiles, baseDir, objRefMap)
	if err != nil {
		errMessage += err.Error() + "/n"
	}

	err = r.subscribeResources(chn, sub, rbacFiles, baseDir, objRefMap)
	if err != nil {
		errMessage += err.Error() + "/n"
	}

	err = r.subscribeResources(chn, sub, otherFiles, baseDir, objRefMap)
	if err != nil {
		errMessage += err.Error() + "/n"
	}

	err = r.subscribeKustomizations(chn, sub, kustomizeDirs, baseDir, objRefMap)
	if err != nil {
		errMessage += err.Error() + "/n"
	}

	err = r.subscribeHelmCharts(chn, sub, indexFile, objRefMap)
	if err != nil {
		errMessage += err.Error() + "/n"
	}

	if errMessage != "" {
		return nil, errors.New(errMessage)
	}

<<<<<<< HEAD
	// Get list of object references from the map
	objRefList := []*v1.ObjectReference{}
	for _, value := range objRefMap {
		objRefList = append(objRefList, value)
	}

	return objRefList, nil
}

func (r *ReconcileSubscription) subscribeResources(chn *chnv1.Channel, sub *appv1.Subscription,
	rscFiles []string, baseDir string, objRefMap map[schema.GroupVersionKind]*v1.ObjectReference) error {
=======
	return nil
}

func (r *ReconcileSubscription) subscribeResources(chn *chnv1.Channel, sub *appv1.Subscription, rscFiles []string, baseDir string) error {
>>>>>>> 9f285a0f
	// sync kube resource deployables
	for _, rscFile := range rscFiles {
		file, err := ioutil.ReadFile(rscFile) // #nosec G304 rscFile is not user input

		if err != nil {
			klog.Error(err, "Failed to read YAML file "+rscFile)
			continue
		}

		//skip pre/posthook folder
		dir, _ := filepath.Split(rscFile)

		if strings.HasSuffix(dir, PrehookDirSuffix) || strings.HasSuffix(dir, PosthookDirSuffix) {
			continue
		}

		klog.Info("Processing ... " + rscFile)

		resourceDir := strings.TrimPrefix(dir, baseDir)
		resourceDir = strings.Trim(resourceDir, "/")

		resources := utils.ParseKubeResoures(file)

<<<<<<< HEAD
		if len(resources) > 0 {
			for _, resource := range resources {
				if err := r.addObjectReference(objRefMap, resource); err != nil {
					klog.Error("Failed to generate object reference", err)
					return err
				}
			}
		}
=======
		klog.Error("TODO DEPLOYABLE: ", resources)
>>>>>>> 9f285a0f
	}

	return nil
}

func (r *ReconcileSubscription) subscribeKustomizations(chn *chnv1.Channel, sub *appv1.Subscription, kustomizeDirs map[string]string,
	baseDir string, objRefMap map[schema.GroupVersionKind]*v1.ObjectReference) error {
	for _, kustomizeDir := range kustomizeDirs {
		klog.Info("Applying kustomization ", kustomizeDir)

		relativePath := kustomizeDir

		if len(strings.SplitAfter(kustomizeDir, baseDir+"/")) > 1 {
			relativePath = strings.SplitAfter(kustomizeDir, baseDir+"/")[1]
		}

		utils.VerifyAndOverrideKustomize(sub.Spec.PackageOverrides, relativePath, kustomizeDir)

		out, err := utils.RunKustomizeBuild(kustomizeDir)

		if err != nil {
			klog.Error("Failed to applying kustomization, error: ", err.Error())
			return err
		}

		// Split the output of kustomize build output into individual kube resource YAML files
		resources := utils.ParseYAML(out)
		for _, resource := range resources {
			resourceFile := []byte(strings.Trim(resource, "\t \n"))

			t := kubeResource{}
			err := yaml.Unmarshal(resourceFile, &t)

			if err != nil {
				klog.Error(err, "Failed to unmarshal YAML file")
				continue
			}

			if t.APIVersion == "" || t.Kind == "" {
				klog.Info("Not a Kubernetes resource")
			} else {
<<<<<<< HEAD
				if err := r.addObjectReference(objRefMap, resourceFile); err != nil {
					klog.Error("Failed to generate object reference", err)
					return err
				}
=======
				klog.Error("TODO DEPLOYABLE: ", resourceFile)
>>>>>>> 9f285a0f
			}
		}
	}

	return nil
}

type helmSpec struct {
	ChartName   string      `json:"chartName,omitempty"`
	ReleaseName string      `json:"releaseName,omitempty"`
	Version     string      `json:"version,omitempty"`
	Source      *helmSource `json:"source,omitempty"`
}

type helmSource struct {
	HelmRepo *sourceURLs `json:"helmRepo,omitempty"`
	Git      *sourceURLs `json:"git,omitempty"`
	Type     string      `json:"type,omitempty"`
}

type sourceURLs struct {
	URLs      []string `json:"urls,omitempty"`
	ChartPath string   `json:"chartPath,omitempty"`
}

func (r *ReconcileSubscription) subscribeHelmCharts(chn *chnv1.Channel, sub *appv1.Subscription, indexFile *repo.IndexFile,
	objRefMap map[schema.GroupVersionKind]*v1.ObjectReference) error {
	for packageName, chartVersions := range indexFile.Entries {
		klog.Infof("chart: %s\n%v", packageName, chartVersions)

		obj := &unstructured.Unstructured{}
		obj.SetKind("HelmRelease")
		obj.SetAPIVersion("apps.open-cluster-management.io/v1")
		obj.SetName(packageName + "-" + chartVersions[0].Version)

		spec := &helmSpec{}
		spec.ChartName = packageName
		spec.ReleaseName = packageName
		spec.Version = chartVersions[0].Version

		sourceurls := &sourceURLs{}
		sourceurls.URLs = []string{chn.Spec.Pathname}

		src := &helmSource{}

		src.Type = chnv1.ChannelTypeGit
		src.Git = sourceurls
		chartVersion, _ := indexFile.Get(packageName, chartVersions[0].Version)
		src.Git.ChartPath = chartVersion.URLs[0]

		spec.Source = src

		obj.Object["spec"] = spec

<<<<<<< HEAD
		dplSpec, err := json.Marshal(obj)
		if err != nil {
			klog.Error("failed to marshal helmrelease spec")
			return err
		}

		klog.V(2).Info("Generating object reference")

		if err := r.addObjectReference(objRefMap, dplSpec); err != nil {
			klog.Error("Failed to generate object reference", err)
=======
		klog.Error("TODO DEPLOYABLE: ", obj)

		if err != nil {
			klog.Error("failed to create deployable for helmrelease: " + packageName + "-" + chartVersions[0].Version)
>>>>>>> 9f285a0f
			return err
		}

	}

	return nil
}

func (r *ReconcileSubscription) addObjectReference(objRefMap map[schema.GroupVersionKind]*v1.ObjectReference, filecontent []byte) error {
	obj := &unstructured.Unstructured{}
	if err := yaml.Unmarshal(filecontent, obj); err != nil {
		klog.Error("Failed to unmarshal resource YAML.")
		return err
	}

	objRef := &v1.ObjectReference{
		Kind:       obj.GetKind(),
		Namespace:  obj.GetNamespace(),
		Name:       obj.GetName(),
		APIVersion: obj.GetAPIVersion(),
	}

	objRefMap[obj.GetObjectKind().GroupVersionKind()] = objRef

	return nil
}<|MERGE_RESOLUTION|>--- conflicted
+++ resolved
@@ -15,35 +15,25 @@
 package mcmhub
 
 import (
-<<<<<<< HEAD
 	"encoding/json"
 	"fmt"
 	"io/ioutil"
 	"path/filepath"
-=======
-	"fmt"
-	"io/ioutil"
-	"path/filepath"
-	"reflect"
->>>>>>> 9f285a0f
 	"strings"
 
 	"github.com/ghodss/yaml"
 	"github.com/pkg/errors"
 	gerr "github.com/pkg/errors"
 	"helm.sh/helm/v3/pkg/repo"
-<<<<<<< HEAD
 	v1 "k8s.io/api/core/v1"
 	"k8s.io/apimachinery/pkg/apis/meta/v1/unstructured"
 	"k8s.io/apimachinery/pkg/runtime/schema"
-=======
-	"k8s.io/apimachinery/pkg/apis/meta/v1/unstructured"
->>>>>>> 9f285a0f
 	"k8s.io/apimachinery/pkg/types"
 	"k8s.io/klog"
 
 	chnv1 "github.com/open-cluster-management/multicloud-operators-channel/pkg/apis/apps/v1"
 	appv1 "github.com/open-cluster-management/multicloud-operators-subscription/pkg/apis/apps/v1"
+	helmops "github.com/open-cluster-management/multicloud-operators-subscription/pkg/subscriber/helmrepo"
 
 	"github.com/open-cluster-management/multicloud-operators-subscription/pkg/utils"
 )
@@ -113,16 +103,10 @@
 			}
 
 			setCommitID(sub, commit)
-<<<<<<< HEAD
-=======
 
 			// Check and add cluster-admin annotation for multi-namepsace application
 			r.AddClusterAdminAnnotation(sub)
 
-			if ifUpdateGitSubscriptionAnnotation(origsub, sub) {
-				updated = true
-			}
->>>>>>> 9f285a0f
 		} else {
 			klog.Infof("The Git commit has not changed since the last reconcile. last: %s, new: %s", annotations[appv1.AnnotationGitCommit], commit)
 		}
@@ -196,9 +180,6 @@
 	return indexFile, nil
 }
 
-<<<<<<< HEAD
-func (r *ReconcileSubscription) processRepo(chn *chnv1.Channel, sub *appv1.Subscription, localRepoRoot, subPath, baseDir string) ([]*v1.ObjectReference, error) {
-=======
 func (r *ReconcileSubscription) gitHelmResourceString(sub *appv1.Subscription, chn, secondChn *chnv1.Channel) string {
 	idxFile, err := getGitChart(sub, utils.GetLocalGitFolder(sub), getResourcePath(r.hubGitOps.ResolveLocalGitFolder, sub))
 	if err != nil {
@@ -227,8 +208,7 @@
 	return ""
 }
 
-func (r *ReconcileSubscription) processRepo(chn *chnv1.Channel, sub *appv1.Subscription, localRepoRoot, subPath, baseDir string) error {
->>>>>>> 9f285a0f
+func (r *ReconcileSubscription) processRepo(chn *chnv1.Channel, sub *appv1.Subscription, localRepoRoot, subPath, baseDir string) ([]*v1.ObjectReference, error) {
 	chartDirs, kustomizeDirs, crdsAndNamespaceFiles, rbacFiles, otherFiles, err := utils.SortResources(localRepoRoot, subPath)
 
 	if err != nil {
@@ -281,7 +261,6 @@
 		return nil, errors.New(errMessage)
 	}
 
-<<<<<<< HEAD
 	// Get list of object references from the map
 	objRefList := []*v1.ObjectReference{}
 	for _, value := range objRefMap {
@@ -293,12 +272,6 @@
 
 func (r *ReconcileSubscription) subscribeResources(chn *chnv1.Channel, sub *appv1.Subscription,
 	rscFiles []string, baseDir string, objRefMap map[schema.GroupVersionKind]*v1.ObjectReference) error {
-=======
-	return nil
-}
-
-func (r *ReconcileSubscription) subscribeResources(chn *chnv1.Channel, sub *appv1.Subscription, rscFiles []string, baseDir string) error {
->>>>>>> 9f285a0f
 	// sync kube resource deployables
 	for _, rscFile := range rscFiles {
 		file, err := ioutil.ReadFile(rscFile) // #nosec G304 rscFile is not user input
@@ -322,7 +295,6 @@
 
 		resources := utils.ParseKubeResoures(file)
 
-<<<<<<< HEAD
 		if len(resources) > 0 {
 			for _, resource := range resources {
 				if err := r.addObjectReference(objRefMap, resource); err != nil {
@@ -331,9 +303,6 @@
 				}
 			}
 		}
-=======
-		klog.Error("TODO DEPLOYABLE: ", resources)
->>>>>>> 9f285a0f
 	}
 
 	return nil
@@ -375,14 +344,10 @@
 			if t.APIVersion == "" || t.Kind == "" {
 				klog.Info("Not a Kubernetes resource")
 			} else {
-<<<<<<< HEAD
 				if err := r.addObjectReference(objRefMap, resourceFile); err != nil {
 					klog.Error("Failed to generate object reference", err)
 					return err
 				}
-=======
-				klog.Error("TODO DEPLOYABLE: ", resourceFile)
->>>>>>> 9f285a0f
 			}
 		}
 	}
@@ -437,7 +402,6 @@
 
 		obj.Object["spec"] = spec
 
-<<<<<<< HEAD
 		dplSpec, err := json.Marshal(obj)
 		if err != nil {
 			klog.Error("failed to marshal helmrelease spec")
@@ -448,12 +412,6 @@
 
 		if err := r.addObjectReference(objRefMap, dplSpec); err != nil {
 			klog.Error("Failed to generate object reference", err)
-=======
-		klog.Error("TODO DEPLOYABLE: ", obj)
-
-		if err != nil {
-			klog.Error("failed to create deployable for helmrelease: " + packageName + "-" + chartVersions[0].Version)
->>>>>>> 9f285a0f
 			return err
 		}
 
