// Copyright 2019 The Kubernetes Authors.
//
// Licensed under the Apache License, Version 2.0 (the "License");
// you may not use this file except in compliance with the License.
// You may obtain a copy of the License at
//
//     http://www.apache.org/licenses/LICENSE-2.0
//
// Unless required by applicable law or agreed to in writing, software
// distributed under the License is distributed on an "AS IS" BASIS,
// WITHOUT WARRANTIES OR CONDITIONS OF ANY KIND, either express or implied.
// See the License for the specific language governing permissions and
// limitations under the License.

package aws

import (
	"bytes"
	"context"
	"io/ioutil"
	"strings"

	"github.com/aws/aws-sdk-go-v2/aws"
	"github.com/aws/aws-sdk-go-v2/config"
	"github.com/aws/aws-sdk-go-v2/service/s3"
	"k8s.io/klog"
)

// ObjectStore interface.
type ObjectStore interface {
	InitObjectStoreConnection(endpoint, accessKeyID, secretAccessKey, region string) error
	Exists(bucket string) error
	Create(bucket string) error
	List(bucket string, folderName *string) ([]string, error)
	Put(bucket string, dplObj DeployableObject) error
	Delete(bucket, name string) error
	Get(bucket, name string) (DeployableObject, error)
}

var _ ObjectStore = &Handler{}

const (
	// SecretMapKeyAccessKeyID is key of accesskeyid in secret.
	SecretMapKeyAccessKeyID = "AccessKeyID"
	// SecretMapKeySecretAccessKey is key of secretaccesskey in secret.
	SecretMapKeySecretAccessKey = "SecretAccessKey"
	// SecretMapKeyRegion is key of region in secret.
	SecretMapKeyRegion = "Region"
	// metadata key for stroing the deployable generatename name.
	DeployableGenerateNameMeta = "x-amz-meta-generatename"
	// Deployable generate name key within the meta map.
	DployableMateGenerateNameKey = "Generatename"
	// metadata key for stroing the deployable generatename name.
	DeployableVersionMeta = "x-amz-meta-deployableversion"
	// Deployable generate name key within the meta map.
	DeployableMetaVersionKey = "Deployableversion"
)

// Handler handles connections to aws.
type Handler struct {
	*s3.Client
}

// credentialProvider provides credetials for mcm hub deployable.
type credentialProvider struct {
	Value aws.Credentials
}

// Retrieve follow the Provider interface.
func (p credentialProvider) Retrieve(ctx context.Context) (aws.Credentials, error) {
	awscred := aws.Credentials{
		SecretAccessKey: p.Value.SecretAccessKey,
		AccessKeyID:     p.Value.AccessKeyID,
	}

	return awscred, nil
}

type DeployableObject struct {
	Name         string
	GenerateName string
	Version      string
	Content      []byte
}

func (d DeployableObject) isEmpty() bool {
	if d.Name == "" && d.GenerateName == "" && len(d.Content) == 0 {
		return true
	}

	return false
}

func isAwsS3ObjectBucket(endpoint string) bool {
	if strings.Contains(strings.ToLower(endpoint), strings.ToLower("s3://")) {
		return true
	}

	if strings.Contains(strings.ToLower(endpoint), strings.ToLower("s3")) &&
		strings.Contains(strings.ToLower(endpoint), strings.ToLower("aws")) {
		return true
	}

	return false
}

// InitObjectStoreConnection connect to object store.
func (h *Handler) InitObjectStoreConnection(endpoint, accessKeyID, secretAccessKey, region string) error {
	klog.Infof("Preparing S3 settings endpoint: %v", endpoint)

	// set the default object store region  as minio
	objectRegion := "minio"

	if isAwsS3ObjectBucket(endpoint) {
		objectRegion = region
	}

	// aws s3 object store doesn't need to specify URL.
	// minio object store needs immutable URL. The aws sdk is not allowed to modify the host name of the minio URL
	customResolver := aws.EndpointResolverFunc(func(service, region string) (aws.Endpoint, error) {
		klog.V(1).Infof("service: %v, region: %v", service, region)
		if region == "minio" {
			return aws.Endpoint{
				URL:               endpoint,
				HostnameImmutable: true,
			}, nil
		}
		return aws.Endpoint{}, &aws.EndpointNotFoundError{}
	})

	cfg, err := config.LoadDefaultConfig(context.TODO(), config.WithEndpointResolver(customResolver))
	if err != nil {
		klog.Error("Failed to load aws config. error: ", err)

		return err
	}

	objCredential := credentialProvider{
		Value: aws.Credentials{
			AccessKeyID:     accessKeyID,
			SecretAccessKey: secretAccessKey,
		},
	}

	h.Client = s3.NewFromConfig(cfg, func(o *s3.Options) {
		o.Region = objectRegion
		o.Credentials = objCredential
	})

	if h.Client == nil {
		klog.Error("Failed to connect to s3 service")

		return err
	}

	klog.V(1).Info("S3 configured ")

	return nil
}

// Create a bucket.
func (h *Handler) Create(bucket string) error {
	resp, err := h.Client.CreateBucket(context.TODO(), &s3.CreateBucketInput{
		Bucket: &bucket,
	})
	if err != nil {
		klog.Error("Failed to create bucket ", bucket, ". error: ", err)

		return err
	}

	klog.Infof("resp: %#v", resp)

	return nil
}

// Exists Checks whether a bucket exists and is accessible.
func (h *Handler) Exists(bucket string) error {
	_, err := h.Client.HeadBucket(context.TODO(), &s3.HeadBucketInput{
		Bucket: &bucket,
	})

	if err != nil {
		klog.Error("Failed to access bucket ", bucket, ". error: ", err)

		return err
	}

	return nil
}

// List all objects in bucket.
func (h *Handler) List(bucket string, folderName *string) ([]string, error) {
	klog.V(1).Info("List S3 Objects ", bucket)

	if folderName != nil {
		tmpFolderName := *folderName
		if len(tmpFolderName) > 0 && tmpFolderName[len(tmpFolderName)-1:] != "/" {
			tmpFolderName += "/"
		}

		folderName = &tmpFolderName
	}

	params := &s3.ListObjectsV2Input{
		Bucket: aws.String(bucket),
		Prefix: folderName,
	}

	paginator := s3.NewListObjectsV2Paginator(h.Client, params, func(o *s3.ListObjectsV2PaginatorOptions) {
		o.Limit = 1000
	})

	var keys []string

<<<<<<< HEAD
	var err error
=======
	var objErr error
>>>>>>> d4be5f0b

	pageNum := 0

	for paginator.HasMorePages() {
		output, err := paginator.NextPage(context.TODO())
		if err != nil {
			klog.Infof("Got error retrieving list of objects. err: %v", err)
<<<<<<< HEAD
=======
			objErr = err
>>>>>>> d4be5f0b

			break
		}

		for _, value := range output.Contents {
			key := *value.Key
			if len(key) > 0 && key[len(key)-1:] != "/" {
				keys = append(keys, *value.Key)
			} else {
				klog.V(1).Info("Skipping S3 Object: ", key)
			}
		}
		pageNum++
	}

<<<<<<< HEAD
	klog.V(1).Infof("List S3 Objects result, page Num: %v, keys: %v, err: %v ", pageNum, keys, err)

	return keys, err
=======
	klog.Infof("List S3 Objects result, page Num: %v, keys: %v, err: %v ", pageNum, keys, objErr)

	return keys, objErr
>>>>>>> d4be5f0b
}

// Get get existing object.
func (h *Handler) Get(bucket, name string) (DeployableObject, error) {
	dplObj := DeployableObject{}

	resp, err := h.Client.GetObject(context.TODO(), &s3.GetObjectInput{
		Bucket: &bucket,
		Key:    &name,
	})
	if err != nil {
		klog.Error("Failed to send Get request. error: ", err)

		return dplObj, err
	}

	generateName := resp.Metadata[DployableMateGenerateNameKey]
	version := resp.Metadata[DeployableMetaVersionKey]
	body, err := ioutil.ReadAll(resp.Body)

	if err != nil {
		klog.Error("Failed to parse Get request. error: ", err)

		return dplObj, err
	}

	if len(body) == 0 {
		return DeployableObject{}, nil
	}

	dplObj.Name = name
	dplObj.GenerateName = generateName
	dplObj.Content = body
	dplObj.Version = version

	klog.V(1).Info("Get Success: \n", string(body))

	return dplObj, nil
}

// Put create new object.
func (h *Handler) Put(bucket string, dplObj DeployableObject) error {
	if dplObj.isEmpty() {
		klog.V(1).Infof("got an empty deployableObject to put to object store")

		return nil
	}

	resp, err := h.Client.PutObject(context.TODO(), &s3.PutObjectInput{
		Bucket: &bucket,
		Key:    &dplObj.Name,
		Body:   bytes.NewReader(dplObj.Content),
	})
	if err != nil {
		klog.Error("Failed to send Put request. error: ", err)

		return err
	}

	klog.V(5).Info("Put Success", resp)

	return nil
}

// Delete delete existing object.
func (h *Handler) Delete(bucket, name string) error {
	resp, err := h.Client.DeleteObject(context.TODO(), &s3.DeleteObjectInput{
		Bucket: &bucket,
		Key:    &name,
	})
	if err != nil {
		klog.Error("Failed to send Delete request. error: ", err)

		return err
	}

	klog.V(1).Info("Delete Success", resp)

	return nil
}<|MERGE_RESOLUTION|>--- conflicted
+++ resolved
@@ -213,11 +213,7 @@
 
 	var keys []string
 
-<<<<<<< HEAD
-	var err error
-=======
 	var objErr error
->>>>>>> d4be5f0b
 
 	pageNum := 0
 
@@ -225,10 +221,7 @@
 		output, err := paginator.NextPage(context.TODO())
 		if err != nil {
 			klog.Infof("Got error retrieving list of objects. err: %v", err)
-<<<<<<< HEAD
-=======
 			objErr = err
->>>>>>> d4be5f0b
 
 			break
 		}
@@ -244,15 +237,9 @@
 		pageNum++
 	}
 
-<<<<<<< HEAD
-	klog.V(1).Infof("List S3 Objects result, page Num: %v, keys: %v, err: %v ", pageNum, keys, err)
-
-	return keys, err
-=======
 	klog.Infof("List S3 Objects result, page Num: %v, keys: %v, err: %v ", pageNum, keys, objErr)
 
 	return keys, objErr
->>>>>>> d4be5f0b
 }
 
 // Get get existing object.
