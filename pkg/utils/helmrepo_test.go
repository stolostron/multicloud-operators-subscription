// Copyright 2020 The Kubernetes Authors.
//
// Licensed under the Apache License, Version 2.0 (the "License");
// you may not use this file except in compliance with the License.
// You may obtain a copy of the License at
//
//     http://www.apache.org/licenses/LICENSE-2.0
//
// Unless required by applicable law or agreed to in writing, software
// distributed under the License is distributed on an "AS IS" BASIS,
// WITHOUT WARRANTIES OR CONDITIONS OF ANY KIND, either express or implied.
// See the License for the specific language governing permissions and
// limitations under the License.

package utils

import (
	"context"
	"testing"
	"time"

	"github.com/ghodss/yaml"
	"github.com/onsi/gomega"
	"helm.sh/helm/v3/pkg/repo"
	clientsetx "k8s.io/apiextensions-apiserver/pkg/client/clientset/clientset"
	"k8s.io/apimachinery/pkg/api/errors"
	metav1 "k8s.io/apimachinery/pkg/apis/meta/v1"
	"k8s.io/apimachinery/pkg/types"
	"sigs.k8s.io/controller-runtime/pkg/client"
	"sigs.k8s.io/controller-runtime/pkg/manager"

	chnv1 "github.com/open-cluster-management/multicloud-operators-channel/pkg/apis/apps/v1"
	releasev1 "github.com/open-cluster-management/multicloud-operators-subscription-release/pkg/apis/apps/v1"
	appv1 "github.com/open-cluster-management/multicloud-operators-subscription/pkg/apis/apps/v1"
	appv1alpha1 "github.com/open-cluster-management/multicloud-operators-subscription/pkg/apis/apps/v1"
)

var (
	helmkey = types.NamespacedName{
		Name:      "testhelmkey",
		Namespace: "default",
	}

	helmchn = &chnv1.Channel{
		ObjectMeta: metav1.ObjectMeta{
			Name:      helmkey.Name,
			Namespace: helmkey.Namespace,
		},
		Spec: chnv1.ChannelSpec{
			Type:     "HelmRepo",
			Pathname: "https://github.com/open-cluster-management/multicloud-operators-subscription/test/helm",
		},
	}

	helmsub = &appv1.Subscription{
		ObjectMeta: metav1.ObjectMeta{
			Name:      helmkey.Name,
			Namespace: helmkey.Namespace,
		},
		Spec: appv1.SubscriptionSpec{
			Channel: helmkey.String(),
		},
	}
)

func TestGetPackageAlias(t *testing.T) {
	g := gomega.NewGomegaWithT(t)

	pkgAlias := GetPackageAlias(githubsub, "")
	g.Expect(pkgAlias).To(gomega.Equal(""))

	pkgOverrides1 := &appv1.Overrides{}
	pkgOverrides1.PackageName = "pkgName1"

	pkgOverrides2 := &appv1.Overrides{}
	pkgOverrides2.PackageName = "pkgName2"
	pkgOverrides2.PackageAlias = "pkgName2Alias"

	packageOverrides := make([]*appv1.Overrides, 0)
	packageOverrides = append(packageOverrides, pkgOverrides1, pkgOverrides2)

	githubsub.Spec.PackageOverrides = packageOverrides

	pkgAlias = GetPackageAlias(githubsub, "pkgName1")
	g.Expect(pkgAlias).To(gomega.Equal(""))

	pkgAlias = GetPackageAlias(githubsub, "pkgName2")
	g.Expect(pkgAlias).To(gomega.Equal("pkgName2Alias"))
}

func TestGenerateHelmIndexFile(t *testing.T) {
	g := gomega.NewGomegaWithT(t)

	chartDirs := make(map[string]string)
	chartDirs["../../test/github/helmcharts/chart1/"] = "../../test/github/helmcharts/chart1/"
	chartDirs["../../test/github/helmcharts/chart2/"] = "../../test/github/helmcharts/chart2/"

	indexFile, err := GenerateHelmIndexFile(githubsub, "../..", chartDirs)
	g.Expect(err).NotTo(gomega.HaveOccurred())
	g.Expect(len(indexFile.Entries)).To(gomega.Equal(2))
}

func TestCreateOrUpdateHelmChart(t *testing.T) {
	g := gomega.NewGomegaWithT(t)

	mgr, err := manager.New(cfg, manager.Options{MetricsBindAddress: "0"})
	g.Expect(err).NotTo(gomega.HaveOccurred())

	c = mgr.GetClient()

	ctx, cancel := context.WithTimeout(context.TODO(), 5*time.Minute)
	mgrStopped := StartTestManager(ctx, mgr, g)

	defer func() {
		cancel()
		mgrStopped.Wait()
	}()

	chartDirs := make(map[string]string)
	chartDirs["../../test/github/helmcharts/chart1/"] = "../../test/github/helmcharts/chart1/"
	chartDirs["../../test/github/helmcharts/chart2/"] = "../../test/github/helmcharts/chart2/"

	indexFile, err := GenerateHelmIndexFile(githubsub, "../..", chartDirs)
	g.Expect(err).NotTo(gomega.HaveOccurred())
	g.Expect(len(indexFile.Entries)).To(gomega.Equal(2))

	time.Sleep(3 * time.Second)

	githubsub.UID = "dummyuid"
	helmrelease, err := CreateOrUpdateHelmChart("chart1", "chart1-1.0.0", indexFile.Entries["chart1"], c, githubchn, githubsub)
	g.Expect(err).NotTo(gomega.HaveOccurred())
	g.Expect(helmrelease).NotTo(gomega.BeNil())

	err = c.Create(context.TODO(), helmrelease)
	g.Expect(err).NotTo(gomega.HaveOccurred())

	// Sleep to make sure the helm release is created in the test kube
	time.Sleep(5 * time.Second)

	helmrelease, err = CreateOrUpdateHelmChart("chart1", "chart1-1.0.0", indexFile.Entries["chart1"], c, githubchn, githubsub)
	g.Expect(err).NotTo(gomega.HaveOccurred())
	g.Expect(helmrelease).NotTo(gomega.BeNil())

	var relativeUrls []string
	relativeUrls = append(relativeUrls, "my-app-0.1.0.tgz")

	var relativeChartVersions []*repo.ChartVersion
	relativeChartVersions = append(relativeChartVersions, &repo.ChartVersion{URLs: relativeUrls})

	helmrelease, err = CreateOrUpdateHelmChart("my-app", "my-app-0.1.0", relativeChartVersions, c, helmchn, helmsub)
	g.Expect(err).NotTo(gomega.HaveOccurred())
	g.Expect(helmrelease).NotTo(gomega.BeNil())
	g.Expect(helmrelease.Repo.Source.HelmRepo.Urls[0]).
		Should(gomega.Equal(
			"https://github.com/open-cluster-management/multicloud-operators-subscription/test/helm/my-app-0.1.0.tgz"))

	var fullUrls []string
	fullUrls = append(fullUrls, "https://charts.helm.sh/stable/packages/nginx-ingress-1.36.3.tgz")

	var fullChartVersions []*repo.ChartVersion
	fullChartVersions = append(fullChartVersions, &repo.ChartVersion{URLs: fullUrls})

	helmrelease, err = CreateOrUpdateHelmChart("nginx-ingress", "nginx-ingress-1.36.3", fullChartVersions, c, helmchn, helmsub)
	g.Expect(err).NotTo(gomega.HaveOccurred())
	g.Expect(helmrelease).NotTo(gomega.BeNil())
	g.Expect(helmrelease.Repo.Source.HelmRepo.Urls[0]).
		Should(gomega.Equal(
			"https://charts.helm.sh/stable/packages/nginx-ingress-1.36.3.tgz"))
}

func TestCheckVersion(t *testing.T) {
	g := gomega.NewGomegaWithT(t)

	// Test Git clone with a secret
	mgr, err := manager.New(cfg, manager.Options{MetricsBindAddress: "0"})
	g.Expect(err).NotTo(gomega.HaveOccurred())

	c = mgr.GetClient()

	ctx, cancel := context.WithTimeout(context.TODO(), 5*time.Minute)
	mgrStopped := StartTestManager(ctx, mgr, g)

	defer func() {
		cancel()
		mgrStopped.Wait()
	}()

	chartDirs := make(map[string]string)
	chartDirs["../../test/github/helmcharts/chart1/"] = "../../test/github/helmcharts/chart1/"

	packageFilter := &appv1alpha1.PackageFilter{}
	packageFilter.Version = "1.1.1"

	githubsub.Spec.PackageFilter = packageFilter

	githubsub.Spec.Package = "chart1"

	indexFile, err := GenerateHelmIndexFile(githubsub, "../..", chartDirs)
	g.Expect(err).NotTo(gomega.HaveOccurred())

	chartVersion, err := indexFile.Get("chart1", "1.1.1")
	g.Expect(err).NotTo(gomega.HaveOccurred())
	g.Expect(chartVersion).NotTo(gomega.BeNil())

	ret := checkVersion(githubsub, chartVersion)
	g.Expect(ret).To(gomega.BeTrue())

	subanno := make(map[string]string)
	subanno[appv1alpha1.AnnotationGitPath] = "test/github/helmcharts"
	githubsub.SetAnnotations(subanno)

	packageFilter = &appv1alpha1.PackageFilter{}
	packageFilter.Version = "2.0.0"

	githubsub.Spec.PackageFilter = packageFilter

	ret = checkVersion(githubsub, chartVersion)
	g.Expect(ret).To(gomega.BeFalse())

	packageFilter = &appv1alpha1.PackageFilter{}
	githubsub.Spec.PackageFilter = packageFilter

	ret = checkVersion(githubsub, chartVersion)
	g.Expect(ret).To(gomega.BeTrue())
}

func TestOverride(t *testing.T) {
	g := gomega.NewGomegaWithT(t)

	// Test Git clone with a secret
	mgr, err := manager.New(cfg, manager.Options{MetricsBindAddress: "0"})
	g.Expect(err).NotTo(gomega.HaveOccurred())

	c = mgr.GetClient()

	ctx, cancel := context.WithTimeout(context.TODO(), 5*time.Minute)
	mgrStopped := StartTestManager(ctx, mgr, g)

	defer func() {
		cancel()
		mgrStopped.Wait()
	}()

	substr2 := `apiVersion: apps.open-cluster-management.io/v1
kind: Subscription
metadata:
  name: git-sub
  namespace: default
spec:
  channel: default/testkey
  package: chart1
  packageFilter:
    version: 1.1.1
  packageOverrides:
  - packageName: chart1
    packageOverrides:
    - path: spec
      value: |
persistence:
  enabled: false`

	sub2 := &appv1alpha1.Subscription{}
	err = yaml.Unmarshal([]byte(substr2), &sub2)
	g.Expect(err).NotTo(gomega.HaveOccurred())

	chartDirs := make(map[string]string)
	chartDirs["../../test/github/helmcharts/chart1/"] = "../../test/github/helmcharts/chart1/"
	chartDirs["../../test/github/helmcharts/chart2/"] = "../../test/github/helmcharts/chart2/"

	indexFile, err := GenerateHelmIndexFile(sub2, "../..", chartDirs)
	g.Expect(err).NotTo(gomega.HaveOccurred())
	g.Expect(len(indexFile.Entries)).To(gomega.Equal(1))

	time.Sleep(3 * time.Second)

	sub2.UID = "dummyuid"
	helmrelease, err := CreateOrUpdateHelmChart("chart1", "chart1-1.1.1", indexFile.Entries["chart1"], c, githubchn, sub2)
	g.Expect(err).NotTo(gomega.HaveOccurred())
	g.Expect(helmrelease).NotTo(gomega.BeNil())

	err = Override(helmrelease, sub2)
	g.Expect(err).NotTo(gomega.HaveOccurred())
}

<<<<<<< HEAD
=======
func TestCreateHelmCRDeployable(t *testing.T) {
	g := gomega.NewGomegaWithT(t)

	// Test Git clone with a secret
	mgr, err := manager.New(cfg, manager.Options{MetricsBindAddress: "0"})
	g.Expect(err).NotTo(gomega.HaveOccurred())

	c = mgr.GetClient()

	ctx, cancel := context.WithTimeout(context.TODO(), 5*time.Minute)
	mgrStopped := StartTestManager(ctx, mgr, g)

	defer func() {
		cancel()
		mgrStopped.Wait()
	}()

	chartDirs := make(map[string]string)
	chartDirs["../../test/github/helmcharts/chart1/"] = "../../test/github/helmcharts/chart1/"
	chartDirs["../../test/github/helmcharts/chart1Upgrade/"] = "../../test/github/helmcharts/chart1Upgrade/"
	chartDirs["../../test/github/helmcharts/chart2/"] = "../../test/github/helmcharts/chart2/"

	packageFilter := &appv1alpha1.PackageFilter{}
	packageFilter.Version = "1.1.1"

	githubsub.Spec.PackageFilter = packageFilter

	githubsub.Spec.Package = "chart1"

	indexFile, err := GenerateHelmIndexFile(githubsub, "../..", chartDirs)
	g.Expect(err).NotTo(gomega.HaveOccurred())
	g.Expect(len(indexFile.Entries)).To(gomega.Equal(1))

	time.Sleep(3 * time.Second)

	githubsub.UID = "dummyuid"

	dpl, err := CreateHelmCRDeployable("../..", "chart1", indexFile.Entries["chart1"], c, githubchn, githubsub)
	g.Expect(err).NotTo(gomega.HaveOccurred())
	g.Expect(dpl).NotTo(gomega.BeNil())

	dplName1 := dpl.Name

	githubchn.Spec.Type = chnv1.ChannelTypeHelmRepo
	dpl, err = CreateHelmCRDeployable("../..", "chart1", indexFile.Entries["chart1"], c, githubchn, githubsub)
	g.Expect(err).NotTo(gomega.HaveOccurred())
	g.Expect(dpl).NotTo(gomega.BeNil())

	packageFilter.Version = "1.2.2"

	githubsub.Spec.PackageFilter = packageFilter

	githubsub.Spec.Package = "chart1"

	indexFile, err = GenerateHelmIndexFile(githubsub, "../..", chartDirs)
	g.Expect(err).NotTo(gomega.HaveOccurred())
	g.Expect(len(indexFile.Entries)).To(gomega.Equal(1))

	time.Sleep(3 * time.Second)

	dpl, err = CreateHelmCRDeployable("../..", "chart1", indexFile.Entries["chart1"], c, githubchn, githubsub)
	g.Expect(err).NotTo(gomega.HaveOccurred())
	g.Expect(dpl).NotTo(gomega.BeNil())

	dplName2 := dpl.Name

	// Test that the deployable names are the same for the same charts with different versions
	g.Expect(dplName1).To(gomega.Equal(dplName2))
}

>>>>>>> 7443bc9e
func TestDeleteHelmReleaseCRD(t *testing.T) {
	g := gomega.NewGomegaWithT(t)

	mgr, err := manager.New(cfg, manager.Options{MetricsBindAddress: "0"})
	g.Expect(err).NotTo(gomega.HaveOccurred())

	c = mgr.GetClient()

	ctx, cancel := context.WithTimeout(context.TODO(), 5*time.Minute)
	mgrStopped := StartTestManager(ctx, mgr, g)

	defer func() {
		cancel()
		mgrStopped.Wait()
	}()

	crdx, err := clientsetx.NewForConfig(cfg)
	g.Expect(err).NotTo(gomega.HaveOccurred())

	runtimeClient, err := client.New(cfg, client.Options{})
	g.Expect(err).NotTo(gomega.HaveOccurred())

	hrlist := &releasev1.HelmReleaseList{}
	err = runtimeClient.List(context.TODO(), hrlist, &client.ListOptions{})
	g.Expect(err).NotTo(gomega.HaveOccurred())

	DeleteHelmReleaseCRD(runtimeClient, crdx)

	hrlist = &releasev1.HelmReleaseList{}
	err = runtimeClient.List(context.TODO(), hrlist, &client.ListOptions{})
	g.Expect(!errors.IsNotFound(err)).To(gomega.BeTrue())

	hrlist = &releasev1.HelmReleaseList{}
	err = runtimeClient.List(context.TODO(), hrlist, &client.ListOptions{})
	g.Expect(!errors.IsNotFound(err)).To(gomega.BeTrue())
}

func TestIsURL(t *testing.T) {
	g := gomega.NewGomegaWithT(t)

	g.Expect(IsURL("https://charts.helm.sh/stable/packages/nginx-ingress-1.40.1.tgz")).To(gomega.BeTrue())
	g.Expect(IsURL("nginx-ingress-1.40.1.tgz")).To(gomega.BeFalse())
}<|MERGE_RESOLUTION|>--- conflicted
+++ resolved
@@ -282,8 +282,6 @@
 	g.Expect(err).NotTo(gomega.HaveOccurred())
 }
 
-<<<<<<< HEAD
-=======
 func TestCreateHelmCRDeployable(t *testing.T) {
 	g := gomega.NewGomegaWithT(t)
 
@@ -325,7 +323,7 @@
 	g.Expect(err).NotTo(gomega.HaveOccurred())
 	g.Expect(dpl).NotTo(gomega.BeNil())
 
-	dplName1 := dpl.Name
+	dplName1 := dpl.GetName()
 
 	githubchn.Spec.Type = chnv1.ChannelTypeHelmRepo
 	dpl, err = CreateHelmCRDeployable("../..", "chart1", indexFile.Entries["chart1"], c, githubchn, githubsub)
@@ -348,13 +346,12 @@
 	g.Expect(err).NotTo(gomega.HaveOccurred())
 	g.Expect(dpl).NotTo(gomega.BeNil())
 
-	dplName2 := dpl.Name
+	dplName2 := dpl.GetName()
 
 	// Test that the deployable names are the same for the same charts with different versions
 	g.Expect(dplName1).To(gomega.Equal(dplName2))
 }
 
->>>>>>> 7443bc9e
 func TestDeleteHelmReleaseCRD(t *testing.T) {
 	g := gomega.NewGomegaWithT(t)
 
